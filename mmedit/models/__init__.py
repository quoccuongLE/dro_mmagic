--- conflicted
+++ resolved
@@ -3,15 +3,10 @@
 from .base_models import (BaseEditModel, BaseGAN, BaseMattor,
                           BaseTranslationModel, BasicInterpolator,
                           ExponentialMovingAverage, InceptionV3,
-<<<<<<< HEAD
-                          MultiLayerDiscriminator)
-from .data_preprocessors import EditDataPreprocessor, MattorPreprocessor
-from .diffusers import *  # noqa: F401, F403
-=======
                           MultiLayerDiscriminator, PatchDiscriminator)
 from .data_preprocessors import (EditDataPreprocessor, GenDataPreprocessor,
                                  MattorPreprocessor)
->>>>>>> 92246c2c
+from .diffusers import *  # noqa: F401, F403
 from .editors import *  # noqa: F401, F403
 from .losses import *  # noqa: F401, F403
 
